--- conflicted
+++ resolved
@@ -8,11 +8,7 @@
 import { useTokenData } from '../hooks/useTokenData';
 import { usePoolInfo } from '../hooks/usePoolInfo';
 import { log } from '../utils/logger';
-<<<<<<< HEAD
-import { LPLocker__factory } from '../typechain-types/factories/contracts/LPLocker__factory';
-=======
 import { getAllRpcEndpoints } from '../constants/rpcEndpoints';
->>>>>>> feb66b1c
 
 interface EarnVGWidgetProps {
   className?: string;
@@ -108,11 +104,9 @@
       const readOnlyProvider = new ethers.JsonRpcProvider(getAllRpcEndpoints()[0]);
       const readOnlyVCContract = new ethers.Contract(CONTRACTS.VC_TOKEN, [
         "function allowance(address owner, address spender) view returns (uint256)"
-      ], readOnlyProvider) as ethers.Contract & {
-        allowance(owner: string, spender: string): Promise<bigint>;
-      };
-      
-      const allowance = await readOnlyVCContract.allowance(account, CONTRACTS.LP_LOCKER);
+      ], readOnlyProvider);
+      
+      const allowance = await (readOnlyVCContract as any).allowance(account, CONTRACTS.LP_LOCKER);
       const allowanceFormatted = ethers.formatEther(allowance);
       
       setCurrentAllowance(allowanceFormatted);
@@ -130,32 +124,19 @@
       } else {
         toast.success('Approve не выполнен. Allowance: 0 VC');
       }
-    } catch (error) {
+    } catch (error: any) {
       if (process.env.NODE_ENV === 'development') {
         log.error('Failed to check VC allowance', {
           component: 'EarnVGWidget',
           function: 'checkCurrentAllowance',
           address: account
-        }, error as Error);
+        }, error);
       }
       toast.error('Ошибка проверки allowance');
     } finally {
       setCheckingAllowance(false);
     }
   };
-
-  // Получаем строго типизированный контракт LPLocker
-  const lpLockerTyped = useMemo(() => {
-    if (!lpLockerContract) return null;
-    let address: string | undefined;
-    if (typeof lpLockerContract === 'string') {
-      address = lpLockerContract;
-    } else if ('address' in lpLockerContract && typeof lpLockerContract.address === 'string') {
-      address = lpLockerContract.address;
-    }
-    if (!address) return null;
-    return LPLocker__factory.connect(address, signer ?? undefined);
-  }, [lpLockerContract, signer]);
 
   // Transaction handlers
   const handleEarnVG = async () => {
@@ -297,11 +278,9 @@
         const readOnlyProvider = new ethers.JsonRpcProvider(getAllRpcEndpoints()[0]);
         const readOnlyVGContract = new ethers.Contract(CONTRACTS.VG_TOKEN, [
           "function balanceOf(address) view returns (uint256)"
-        ], readOnlyProvider) as ethers.Contract & {
-          balanceOf(address: string): Promise<bigint>;
-        };
-        
-        vaultVGBalance = await readOnlyVGContract.balanceOf(stakingVault);
+        ], readOnlyProvider);
+        
+        vaultVGBalance = await (readOnlyVGContract as any).balanceOf(stakingVault);
         if (process.env.NODE_ENV === 'development') {
           log.info('VG vault balance retrieved', {
             component: 'EarnVGWidget',
@@ -384,12 +363,9 @@
         const readOnlyVCContract = new ethers.Contract(CONTRACTS.VC_TOKEN, [
           "function allowance(address owner, address spender) view returns (uint256)",
           "function approve(address spender, uint256 amount) returns (bool)"
-        ], readOnlyProvider) as ethers.Contract & {
-          allowance(owner: string, spender: string): Promise<bigint>;
-          approve(spender: string, amount: string | bigint): Promise<any>;
-        };
-        
-        allowance = await readOnlyVCContract.allowance(account, CONTRACTS.LP_LOCKER);
+        ], readOnlyProvider);
+        
+        allowance = await (readOnlyVCContract as any).allowance(account, CONTRACTS.LP_LOCKER);
         if (process.env.NODE_ENV === 'development') {
           log.info('Current VC allowance', {
             component: 'EarnVGWidget',
@@ -426,7 +402,7 @@
           log.info('Connection confirmed', {
             component: 'EarnVGWidget',
             function: 'handleEarnVG',
-            address: `${account.slice(0, 6)}...`
+            address: account.slice(0, 6) + '...'
           });
         }
 
@@ -436,14 +412,7 @@
             function: 'handleEarnVG'
           });
         }
-        const vcContractWithSigner = vcContract.connect(signer) as ethers.Contract & {
-          approve(spender: string, amount: string | bigint, overrides?: any): Promise<any>;
-          estimateGas?: {
-            approve(spender: string, amount: string | bigint): Promise<bigint>;
-          };
-          target?: string;
-          interface?: unknown;
-        };
+        const vcContractWithSigner = vcContract.connect(signer);
         if (process.env.NODE_ENV === 'development') {
           log.info('VC contract with signer created', {
             component: 'EarnVGWidget',
@@ -460,14 +429,14 @@
             contractAddress: CONTRACTS.VC_TOKEN,
             signerAddress: await signer.getAddress(),
             signerProvider: !!signer.provider,
-            contractTarget: vcContractWithSigner.target,
-            contractInterface: !!vcContractWithSigner.interface
+            contractTarget: (vcContractWithSigner as any).target,
+            contractInterface: !!(vcContractWithSigner as any).interface
           });
         }
         
         // Проверяем что approve функция существует
         try {
-          const approveFn = vcContractWithSigner.approve;
+          const approveFn = (vcContractWithSigner as any).approve;
           if (process.env.NODE_ENV === 'development') {
             log.info('Approve function exists', {
               component: 'EarnVGWidget',
@@ -507,7 +476,7 @@
         }
         let gasLimitOverride: bigint | undefined;
         try {
-          const gasFn = vcContractWithSigner.estimateGas?.approve;
+          const gasFn = (vcContractWithSigner as any).estimateGas?.approve;
           if (process.env.NODE_ENV === 'development') {
             log.info('Gas estimation function exists', {
               component: 'EarnVGWidget',
@@ -515,9 +484,15 @@
               exists: !!gasFn
             });
           }
-          if (typeof gasFn === 'function') {
+          if (gasFn) {
+            if (process.env.NODE_ENV === 'development') {
+              log.info('Calling estimateGas.approve', {
+                component: 'EarnVGWidget',
+                function: 'handleEarnVG'
+              });
+            }
             const est: bigint = await gasFn(CONTRACTS.LP_LOCKER, MAX_UINT256);
-            gasLimitOverride = (est * 120n) / 100n;
+            gasLimitOverride = (est * 120n) / 100n; // +20 %
             if (process.env.NODE_ENV === 'development') {
               log.info('Gas estimated', {
                 component: 'EarnVGWidget',
@@ -558,7 +533,7 @@
         });
         
         // Добавляем timeout для approve операции
-        const approvePromise = vcContractWithSigner.approve(
+        const approvePromise = (vcContractWithSigner as any).approve(
           CONTRACTS.LP_LOCKER,
           MAX_UINT256,
           gasLimitOverride ? { gasLimit: gasLimitOverride } : {}
@@ -574,13 +549,13 @@
             function: 'handleEarnVG'
           });
         }
-        const approveTx = await Promise.race([approvePromise, timeoutPromise]) as ethers.ContractTransactionResponse;
+        const approveTx = await Promise.race([approvePromise, timeoutPromise]);
 
         if (process.env.NODE_ENV === 'development') {
           log.info('Approve TX hash', {
             component: 'EarnVGWidget',
             function: 'handleEarnVG',
-            hash: approveTx.hash
+            hash: (approveTx as any).hash
           });
           log.info('Waiting for approve transaction confirmation', {
             component: 'EarnVGWidget',
@@ -588,11 +563,12 @@
           });
         }
 
-        const receiptPromise = approveTx.wait();
+        const receiptPromise = (approveTx as any).wait();
         const receiptTimeoutPromise = new Promise((_, reject) => 
           setTimeout(() => reject(new Error('Approve receipt timeout after 60 seconds')), 60000)
         );
-        const approveReceipt = await Promise.race([receiptPromise, receiptTimeoutPromise]) as Awaited<ReturnType<typeof approveTx.wait>>;
+
+        const approveReceipt = await Promise.race([receiptPromise, receiptTimeoutPromise]);
 
         if (process.env.NODE_ENV === 'development') {
           log.info('Approve receipt received', {
@@ -601,7 +577,7 @@
             receipt: !!approveReceipt
           });
         }
-        if (!approveReceipt || approveReceipt.status !== 1) throw new Error('Approve transaction failed');
+        if ((approveReceipt as any).status !== 1) throw new Error('Approve transaction failed');
 
         if (process.env.NODE_ENV === 'development') {
           log.info('VC tokens approved', {
@@ -609,37 +585,38 @@
             function: 'handleEarnVG'
           });
         }
-      } catch (approveError: unknown) {
-        const err = approveError as Error & { message?: string; code?: string; data?: unknown; stack?: string };
+      } catch (approveError: any) {
         if (process.env.NODE_ENV === 'development') {
           log.error('Approve failed', {
             component: 'EarnVGWidget',
             function: 'handleEarnVG',
-            error: err
-          }, err);
+            error: approveError
+          }, approveError as Error);
           log.error('Approve error details', {
             component: 'EarnVGWidget',
             function: 'handleEarnVG',
-            message: err.message,
-            code: err.code,
-            data: err.data,
-            stack: err.stack
-          });
-        }
-        
-        if (err.message?.includes('user rejected')) {
+            message: approveError.message,
+            code: approveError.code,
+            data: approveError.data,
+            stack: approveError.stack
+          });
+        }
+        
+        if (approveError.message?.includes('user rejected')) {
           toast.error('Транзакция отклонена пользователем');
-        } else if (err.message?.includes('insufficient funds')) {
+        } else if (approveError.message?.includes('insufficient funds')) {
           toast.error('Недостаточно средств для approve');
-        } else if (err.message?.includes('timeout')) {
+        } else if (approveError.message?.includes('timeout')) {
           toast.error('Approve не подтверждён в течение 60 с - проверьте MetaMask');
-        } else if (err.message?.includes('execution reverted')) {
+        } else if (approveError.message?.includes('execution reverted')) {
           toast.error('Approve отклонён контрактом - проверьте параметры');
         } else {
-          toast.error(`Ошибка approve: ${err.message || 'Неизвестная ошибка'}`);
+          toast.error(`Ошибка approve: ${approveError.message || 'Неизвестная ошибка'}`);
         }
         return;
       }
+
+      const lpLockerWithSigner = lpLockerContract.connect(signer);
 
       toast.loading('Создание LP позиции и получение VG токенов...');
       
@@ -685,7 +662,7 @@
 
       // Separate try-catch for transaction execution
       try {
-        const tx = await lpLockerTyped!.earnVG(vcAmountWei, bnbAmountWei, finalSlippage, {
+        const tx = await (lpLockerWithSigner as any).earnVG(vcAmountWei, bnbAmountWei, finalSlippage, {
           value: bnbAmountWei,
           gasLimit: 500000,
         });
@@ -700,7 +677,6 @@
         toast.loading('Ожидание подтверждения транзакции...');
         const receipt = await tx.wait();
 
-        if (!receipt) throw new Error('Transaction failed');
         if (receipt.status === 1) {
           if (process.env.NODE_ENV === 'development') {
             log.info('Transaction successful', {
@@ -728,8 +704,7 @@
             // Ищем событие VGEarned
             for (const event of events) {
               try {
-                if (!event) continue;
-                const decoded = lpLockerTyped!.interface.parseLog(event);
+                const decoded = lpLockerWithSigner.interface.parseLog(event);
                 if (decoded && decoded.name === 'VGEarned') {
                   if (process.env.NODE_ENV === 'development') {
                     log.info('VG Earned event', {
@@ -766,46 +741,45 @@
         } else {
           throw new Error('Transaction failed');
         }
-      } catch (txError: unknown) {
-        const err = txError as Error & { message?: string; code?: string; data?: unknown; transaction?: unknown };
+      } catch (txError: any) {
         if (process.env.NODE_ENV === 'development') {
           log.error('Transaction error', {
             component: 'EarnVGWidget',
             function: 'handleEarnVG',
-            error: err
-          }, err);
+            error: txError
+          }, txError as Error);
         }
         
         // Детальное логирование ошибок транзакции
-        if (err.code) {
+        if (txError.code) {
           if (process.env.NODE_ENV === 'development') {
             log.error('Error Code', {
               component: 'EarnVGWidget',
               function: 'handleEarnVG',
-              code: err.code
-            });
-          }
-        }
-        if (err.data) {
+              code: txError.code
+            });
+          }
+        }
+        if (txError.data) {
           if (process.env.NODE_ENV === 'development') {
             log.error('Error Data', {
               component: 'EarnVGWidget',
               function: 'handleEarnVG',
-              data: err.data
-            });
-          }
-        }
-        if (err.transaction) {
+              data: txError.data
+            });
+          }
+        }
+        if (txError.transaction) {
           if (process.env.NODE_ENV === 'development') {
             log.error('Transaction', {
               component: 'EarnVGWidget',
               function: 'handleEarnVG',
-              transaction: err.transaction
-            });
-          }
-        }
-        
-        if (err.message?.includes('Too frequent transactions')) {
+              transaction: txError.transaction
+            });
+          }
+        }
+        
+        if (txError.message?.includes('Too frequent transactions')) {
           if (process.env.NODE_ENV === 'development') {
             log.info('MEV Protection active', {
               component: 'EarnVGWidget',
@@ -813,7 +787,7 @@
             });
           }
           toast.error('MEV Protection: Подождите 5 минут между транзакциями');
-        } else if (err.message?.includes('Slippage exceeded')) {
+        } else if (txError.message?.includes('Slippage exceeded')) {
           if (process.env.NODE_ENV === 'development') {
             log.warn('Slippage exceeded', {
               component: 'EarnVGWidget',
@@ -821,7 +795,7 @@
             });
           }
           toast.error('Slippage превышен. Попробуйте позже');
-        } else if (err.message?.includes('insufficient funds')) {
+        } else if (txError.message?.includes('insufficient funds')) {
           if (process.env.NODE_ENV === 'development') {
             log.error('Insufficient funds', {
               component: 'EarnVGWidget',
@@ -829,7 +803,7 @@
             });
           }
           toast.error('Недостаточно средств');
-        } else if (err.message?.includes('user rejected')) {
+        } else if (txError.message?.includes('user rejected')) {
           if (process.env.NODE_ENV === 'development') {
             log.error('User rejected transaction', {
               component: 'EarnVGWidget',
@@ -837,7 +811,7 @@
             });
           }
           toast.error('Транзакция отклонена пользователем');
-        } else if (err.message?.includes('VG vault empty') || err.message?.includes('Insufficient VG')) {
+        } else if (txError.message?.includes('VG vault empty') || txError.message?.includes('Insufficient VG')) {
           if (process.env.NODE_ENV === 'development') {
             log.error('VG vault problem', {
               component: 'EarnVGWidget',
@@ -850,10 +824,10 @@
             log.error('Unknown transaction error', {
               component: 'EarnVGWidget',
               function: 'handleEarnVG',
-              error: err.message
-            });
-          }
-          toast.error(`Ошибка транзакции: ${err.message || 'Неизвестная ошибка'}`);
+              error: txError.message
+            });
+          }
+          toast.error(`Ошибка транзакции: ${txError.message || 'Неизвестная ошибка'}`);
         }
       }
     } catch (error: any) {
