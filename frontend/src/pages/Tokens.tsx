import React, { useState, useEffect, useCallback, useMemo } from 'react';
import { useTranslation } from 'react-i18next';
import { useWeb3 } from '../contexts/Web3Context';
import { ethers } from 'ethers';
<<<<<<< HEAD
import { CONTRACTS, TOKEN_INFO, BSC_CONFIG } from '../constants/contracts';
=======
import { CONTRACTS, TOKEN_INFO, BSC_TESTNET } from '../constants/contracts';
import { getAllRpcEndpoints } from '../constants/rpcEndpoints';
>>>>>>> feb66b1c
import { 
  Send, 
  CheckCircle, 
  ExternalLink, 
  Copy, 
  RefreshCw, 
  AlertTriangle, 
  Lock,
  CreditCard,
  Gift,
  Vote,
  Rocket,
  Coins,
  Search,
  Filter,
  BarChart3,
  Shield,
  Activity,
  TrendingUp,
  Users,
  Eye,
  Settings,
  Zap,
  Clock,
  Loader2
} from 'lucide-react';
import toast from 'react-hot-toast';
import TransactionHistory from '../components/TransactionHistory';
import { ContractStatus } from '../components/ContractStatus';
import TokenStats from '../components/TokenStats';
import { useTokenData } from '../hooks/useTokenData';
import type { TokenData } from '../hooks/useTokenData';
import { log } from '../utils/logger';

interface TokenAllowance {
  spender: string;
  spenderName: string;
  amount: string;
  token: string;
}

// ✅ Use centralized RPC configuration  
const FALLBACK_RPC_URLS = getAllRpcEndpoints();

const createFallbackProvider = () => {
  try {
    return new ethers.JsonRpcProvider(FALLBACK_RPC_URLS[0]);
  } catch (error) {
    log.error('Failed to create fallback provider', {
      component: 'Tokens',
      function: 'createFallbackProvider',
      provider: FALLBACK_RPC_URLS[0]
    }, error as Error);
    return null;
  }
};

// Utility function для retry логики
const withRetry = async <T,>(
  operation: () => Promise<T>,
  maxRetries: number = 3,
  delay: number = 1000
): Promise<T> => {
  for (let i = 0; i < maxRetries; i++) {
    try {
      return await operation();
    } catch (error) {
      if (i === maxRetries - 1) throw error;
      await new Promise(resolve => setTimeout(resolve, delay * (i + 1)));
    }
  }
  throw new Error('Max retries exceeded');
};

// Utility function для timeout
const withTimeout = <T,>(promise: Promise<T>, timeoutMs: number): Promise<T> => {
  return Promise.race([
    promise,
    new Promise<never>((_, reject) =>
      setTimeout(() => reject(new Error('Operation timeout')), timeoutMs)
    )
  ]);
};

const Tokens: React.FC = () => {
  const { t } = useTranslation(['tokens', 'common']);
  const { 
    account, 
    isConnected, 
    isCorrectNetwork, 
    vcContract, 
    vgContract, 
    vgVotesContract, 
    lpContract,
    provider,
    signer 
  } = useWeb3();

  // Use shared token data hook
  const { 
    tokens, 
    loading, 
    refreshing, 
    refreshData, 
    formatBalance 
  } = useTokenData();

  const [allowances, setAllowances] = useState<TokenAllowance[]>([]);
  const [selectedToken, setSelectedToken] = useState<TokenData | null>(null);
  const [transferTo, setTransferTo] = useState('');
  const [transferAmount, setTransferAmount] = useState('');
  const [approveTo, setApproveTo] = useState('');
  const [approveAmount, setApproveAmount] = useState('');
  const [activeTab, setActiveTab] = useState<'transfer' | 'approve' | 'allowances'>('transfer');
  const [searchTerm, setSearchTerm] = useState('');
  const [filterType, setFilterType] = useState<'all' | 'withBalance' | 'governance'>('all');
  const [transactionLoading, setTransactionLoading] = useState(false);

  // Add icons to tokens from hook
  const tokensWithIcons = tokens.map(token => ({
    ...token,
    icon: getTokenIcon(token.symbol)
  }));

  function getTokenIcon(symbol: string) {
    switch (symbol) {
      case 'VC': return <CreditCard className="w-6 h-6" />;
      case 'VG': return <Gift className="w-6 h-6" />;
      case 'VGVotes': return <Vote className="w-6 h-6" />;
      case 'LP': return <Rocket className="w-6 h-6" />;
      default: return <Coins className="w-6 h-6" />;
    }
  }

  const fetchAllowances = async () => {
    if (!account || !isConnected || !isCorrectNetwork || tokens.length === 0) return;
    
    try {
      const allowanceData: TokenAllowance[] = [];
      const spenders = [
        { address: CONTRACTS.LP_LOCKER, name: 'LP Locker' },
        { address: CONTRACTS.VG_TOKEN_VOTES, name: 'VG Votes' },
        { address: CONTRACTS.PANCAKE_ROUTER, name: 'PancakeSwap Router' },
      ];

      for (const token of tokens) {
        if (!token.contract) continue;
        
        for (const spender of spenders) {
          try {
            const allowance = await withTimeout(
              withRetry(() => token.contract.allowance(account, spender.address)),
              5000
            );
            
            const allowanceFormatted = ethers.formatUnits(allowance, token.decimals);
            
            if (parseFloat(allowanceFormatted) > 0) {
              allowanceData.push({
                spender: spender.address,
                spenderName: spender.name,
                amount: allowanceFormatted,
                token: token.symbol,
              });
            }
          } catch (error) {
            log.warn('Failed to fetch token allowance', {
              component: 'Tokens',
              function: 'fetchAllowances',
              token: token.symbol,
              spender: spender.name,
              address: account
            }, error as Error);
          }
        }
      }

      setAllowances(allowanceData);
    } catch (error) {
      log.error('Failed to fetch all allowances', {
        component: 'Tokens',
        function: 'fetchAllowances',
        address: account
      }, error as Error);
    }
  };

  useEffect(() => {
    if (isConnected && isCorrectNetwork) {
      fetchAllowances();
    }
  }, [account, isConnected, isCorrectNetwork]);

  // Filter tokens based on search and filter criteria
  const filteredTokens = tokens.filter(token => {
    // Search filter
    const matchesSearch = searchTerm === '' || 
      token.name.toLowerCase().includes(searchTerm.toLowerCase()) ||
      token.symbol.toLowerCase().includes(searchTerm.toLowerCase());
    
    // Type filter
    let matchesFilter = true;
    if (filterType === 'withBalance') {
      matchesFilter = parseFloat(token.balance) > 0;
    } else if (filterType === 'governance') {
      matchesFilter = token.symbol === 'VG' || token.symbol === 'VGV';
    }
    
    return matchesSearch && matchesFilter;
  });

  const copyToClipboard = (text: string) => {
    navigator.clipboard.writeText(text);
    toast.success('Адрес скопирован!');
  };

  const estimateGas = async (contract: any, method: string, args: any[]) => {
    try {
      const gasEstimate = await contract[method].estimateGas(...args);
      // Добавляем 20% буфер для безопасности
      return gasEstimate * 120n / 100n;
    } catch (error) {
      log.warn('Gas estimation failed, using fallback gas limit', {
        component: 'Tokens',
        function: 'estimateGas',
        method,
        fallbackGas: '100000'
      }, error as Error);
      return 100000n; // Fallback gas limit
    }
  };

  const handleTransfer = async () => {
    if (!selectedToken || !transferTo || !transferAmount || !signer) {
      toast.error('Заполните все поля');
      return;
    }

    if (!ethers.isAddress(transferTo)) {
      toast.error('Некорректный адрес');
      return;
    }

    if (!selectedToken.contract) {
      toast.error('Контракт токена недоступен');
      return;
    }

    setTransactionLoading(true);

    try {
      const amount = ethers.parseUnits(transferAmount, selectedToken.decimals);
      const contractWithSigner = selectedToken.contract.connect(signer);
      
      // Проверяем баланс
      const balance = await selectedToken.contract.balanceOf(account);
      if (balance < amount) {
        throw new Error('Недостаточно токенов для перевода');
      }
      
      // Оцениваем gas
      const gasLimit = await estimateGas(contractWithSigner, 'transfer', [transferTo, amount]);
      
      toast.loading('Отправка транзакции...', { id: 'transfer' });
      
      const tx = await contractWithSigner.transfer(transferTo, amount, {
        gasLimit,
        // MEV protection: добавляем случайный nonce offset
        nonce: await signer.getNonce() + Math.floor(Math.random() * 3)
      });
      
      toast.loading('Ожидание подтверждения...', { id: 'transfer' });
      
      const receipt = await tx.wait();
      
      if (receipt.status === 1) {
        log.transaction('Token transfer successful', tx.hash, {
          token: selectedToken.symbol,
          amount: transferAmount,
          recipient: transferTo,
          sender: account
        });
        
        toast.success(`Перевод ${transferAmount} ${selectedToken.symbol} выполнен успешно!`, { id: 'transfer' });
        
        // Обновляем балансы
        await refreshData();
        
        // Очищаем форму
        setTransferTo('');
        setTransferAmount('');
      } else {
        throw new Error('Транзакция не удалась');
      }
      
    } catch (error: any) {
      log.error('Token transfer failed', {
        component: 'Tokens',
        function: 'handleTransfer',
        token: selectedToken?.symbol,
        amount: transferAmount,
        recipient: transferTo,
        sender: account,
        errorMessage: error.message
      }, error);
      
      let errorMessage = 'Ошибка перевода';
      
      if (error.message?.includes('insufficient funds')) {
        errorMessage = 'Недостаточно BNB для оплаты gas';
      } else if (error.message?.includes('transfer amount exceeds balance')) {
        errorMessage = 'Недостаточно токенов для перевода';
      } else if (error.message?.includes('user rejected')) {
        errorMessage = 'Транзакция отклонена пользователем';
      } else if (error.message) {
        errorMessage = error.message;
      }
      
      toast.error(errorMessage, { id: 'transfer' });
    } finally {
      setTransactionLoading(false);
    }
  };

  const handleApprove = async () => {
    if (!selectedToken || !approveTo || !approveAmount || !signer) {
      toast.error('Заполните все поля');
      return;
    }

    if (!ethers.isAddress(approveTo)) {
      toast.error('Некорректный адрес');
      return;
    }

    if (!selectedToken.contract) {
      toast.error('Контракт токена недоступен');
      return;
    }

    setTransactionLoading(true);

    try {
      let amount: bigint;
      
      // Обрабатываем MAX значение
      if (approveAmount === ethers.MaxUint256.toString()) {
        amount = ethers.MaxUint256;
      } else {
        amount = ethers.parseUnits(approveAmount, selectedToken.decimals);
      }
      
      const contractWithSigner = selectedToken.contract.connect(signer);
      
      // Оцениваем gas
      const gasLimit = await estimateGas(contractWithSigner, 'approve', [approveTo, amount]);
      
      toast.loading('Отправка транзакции...', { id: 'approve' });
      
      const tx = await contractWithSigner.approve(approveTo, amount, {
        gasLimit,
        // MEV protection
        nonce: await signer.getNonce() + Math.floor(Math.random() * 3)
      });
      
      toast.loading('Ожидание подтверждения...', { id: 'approve' });
      
      const receipt = await tx.wait();
      
      if (receipt.status === 1) {
        log.transaction('Token approval successful', tx.hash, {
          token: selectedToken.symbol,
          amount: approveAmount,
          spender: approveTo,
          owner: account
        });
        
        toast.success(`Approve для ${selectedToken.symbol} выполнен успешно!`, { id: 'approve' });
        
        // Обновляем allowances
        await fetchAllowances();
        
        // Очищаем форму
        setApproveTo('');
        setApproveAmount('');
      } else {
        throw new Error('Транзакция не удалась');
      }
      
    } catch (error: any) {
      log.error('Token approval failed', {
        component: 'Tokens',
        function: 'handleApprove',
        token: selectedToken?.symbol,
        amount: approveAmount,
        spender: approveTo,
        owner: account,
        errorMessage: error.message
      }, error);
      
      let errorMessage = 'Ошибка approve';
      
      if (error.message?.includes('insufficient funds')) {
        errorMessage = 'Недостаточно BNB для оплаты gas';
      } else if (error.message?.includes('user rejected')) {
        errorMessage = 'Транзакция отклонена пользователем';
      } else if (error.message) {
        errorMessage = error.message;
      }
      
      toast.error(errorMessage, { id: 'approve' });
    } finally {
      setTransactionLoading(false);
    }
  };

  const setMaxAmount = () => {
    if (selectedToken) {
      if (activeTab === 'transfer') {
        setTransferAmount(selectedToken.balance);
      } else {
        setApproveAmount(selectedToken.balance);
      }
    }
  };

  const handleRefresh = () => {
    refreshData();
  };

  if (!isConnected) {
    return (
      <div className="animate-fade-in px-4 md:px-8 lg:px-12">
        <div className="text-center py-12">
          <Lock className="w-16 h-16 mx-auto mb-4 text-gray-400" />
          <h2 className="text-3xl font-bold mb-4 bg-gradient-to-r from-blue-400 to-purple-500 bg-clip-text text-transparent">
            {t('common:messages.connectWallet')}
          </h2>
          <p className="text-xl text-gray-400 mb-8">
            Подключите кошелек для управления токенами
          </p>
        </div>
      </div>
    );
  }

  if (!isCorrectNetwork) {
    return (
      <div className="animate-fade-in px-4 md:px-8 lg:px-12">
        <div className="text-center py-12">
          <AlertTriangle className="w-16 h-16 mx-auto mb-4 text-red-400" />
          <h2 className="text-3xl font-bold mb-4 text-red-400">
            Неправильная сеть
          </h2>
          <p className="text-xl text-gray-400 mb-8">
            {t('common:messages.wrongNetwork')}
          </p>
        </div>
      </div>
    );
  }

  return (
    <div className="animate-fade-in space-y-8 px-4 md:px-8 lg:px-12">
      {/* Contract Status */}
      <ContractStatus />

      {/* Header */}
      <div className="text-center space-y-4">
        <div className="flex items-center justify-center space-x-3">
          <Coins className="w-8 h-8 text-blue-400" />
          <h1 className="text-4xl font-bold bg-gradient-to-r from-blue-400 to-purple-500 bg-clip-text text-transparent">
            {t('tokens:title')}
          </h1>
        </div>
        <p className="text-xl text-gray-300 max-w-2xl mx-auto">
          {t('tokens:subtitle')}
        </p>
      </div>

      {/* Token Statistics - Reusable Component */}
      <TokenStats />

      {/* Search and Filter */}
      <div className="card">
        <div className="flex flex-col sm:flex-row gap-4">
          <div className="flex-1">
            <div className="relative">
              <Search className="absolute left-3 top-1/2 transform -translate-y-1/2 text-gray-400 w-4 h-4" />
              <input
                type="text"
                placeholder="Поиск по названию или символу..."
                value={searchTerm}
                onChange={(e) => setSearchTerm(e.target.value)}
                className="input-field pl-10 w-full"
              />
            </div>
          </div>
          
          <div className="flex items-center space-x-4">
            <div className="flex items-center space-x-2">
              <Filter className="w-4 h-4 text-gray-400" />
              <select
                value={filterType}
                onChange={(e) => setFilterType(e.target.value as any)}
                className="input-field"
              >
                <option value="all">Все токены</option>
                <option value="withBalance">С балансом</option>
                <option value="governance">Governance токены</option>
              </select>
            </div>
            
            <button
              onClick={handleRefresh}
              disabled={loading || refreshing}
              className="btn-secondary p-2"
            >
              <RefreshCw className={`w-4 h-4 ${(loading || refreshing) ? 'animate-spin' : ''}`} />
            </button>
          </div>
        </div>
      </div>

      {/* Main Content */}
      <div className="grid grid-cols-1 lg:grid-cols-3 gap-8">
        {/* Token List */}
        <div className="lg:col-span-2 space-y-6">
          <h2 className="text-2xl font-bold flex items-center text-slate-100">
            <Coins className="mr-3 text-blue-400" />
            Ваши токены ({filteredTokens.length})
          </h2>

          {loading ? (
            <div className="space-y-4">
              {[1, 2, 3, 4].map((i) => (
                <div key={i} className="card animate-pulse">
                  <div className="flex items-center space-x-4">
                    <div className="w-12 h-12 bg-gray-600 rounded-full"></div>
                    <div className="flex-1">
                      <div className="h-4 bg-gray-600 rounded w-1/4 mb-2"></div>
                      <div className="h-3 bg-gray-600 rounded w-1/2"></div>
                    </div>
                    <div className="h-6 bg-gray-600 rounded w-20"></div>
                  </div>
                </div>
              ))}
            </div>
          ) : (
            <div className="space-y-4">
              {filteredTokens.map((token) => (
                <div 
                  key={token.symbol} 
                  className={`card cursor-pointer transition-all duration-200 hover:scale-[1.02] ${
                    selectedToken?.symbol === token.symbol 
                      ? 'ring-2 ring-blue-500/50 bg-blue-500/10' 
                      : ''
                  }`}
                  onClick={() => setSelectedToken(token)}
                >
                  <div className="flex items-center justify-between">
                    <div className="flex items-center space-x-4">
                      <div className={`w-12 h-12 rounded-full bg-gradient-to-r ${token.color} flex items-center justify-center`}>
                        {token.icon}
                      </div>
                      <div>
                        <h3 className="font-bold text-slate-100 text-lg">{token.name}</h3>
                        <div className="flex items-center space-x-2">
                          <p className="text-sm text-gray-400">{token.symbol}</p>
                          <button
                            onClick={(e) => {
                              e.stopPropagation();
                              copyToClipboard(token.address);
                            }}
                            className="text-gray-400 hover:text-white transition-colors"
                          >
                            <Copy className="w-3 h-3" />
                          </button>
                          <a
                            href={`${BSC_CONFIG.blockExplorer}/token/${token.address}`}
                            target="_blank"
                            rel="noopener noreferrer"
                            onClick={(e) => e.stopPropagation()}
                            className="text-gray-400 hover:text-blue-400 transition-colors"
                          >
                            <ExternalLink className="w-3 h-3" />
                          </a>
                        </div>
                      </div>
                    </div>
                    
                    <div className="text-right">
                      <p className="font-bold text-slate-100 text-lg">
                        {formatBalance(token.balance)}
                      </p>
                      <p className="text-sm text-gray-400">
                        {token.symbol}
                      </p>
                    </div>
                  </div>
                  
                  <div className="mt-4 pt-4 border-t border-gray-700">
                    <div className="grid grid-cols-2 gap-4 text-sm">
                      <div>
                        <p className="text-gray-400">Total Supply</p>
                        <p className="text-slate-200 font-medium">{formatBalance(token.totalSupply)}</p>
                      </div>
                      <div>
                        <p className="text-gray-400">Decimals</p>
                        <p className="text-slate-200 font-medium">{token.decimals}</p>
                      </div>
                    </div>
                  </div>
                </div>
              ))}
            </div>
          )}
        </div>

        {/* Action Panel */}
        <div className="space-y-6">
          <h2 className="text-2xl font-bold flex items-center text-slate-100">
            <Settings className="mr-3 text-purple-400" />
            Действия с токенами
          </h2>

          {selectedToken ? (
            <div className="card">
              <div className="space-y-4">
                <div className="text-center">
                  <div className={`w-16 h-16 rounded-full bg-gradient-to-r ${selectedToken.color} flex items-center justify-center mx-auto mb-3`}>
                    {selectedToken.icon}
                  </div>
                  <h3 className="font-bold text-slate-100 text-lg">{selectedToken.name}</h3>
                  <p className="text-sm text-gray-400">{selectedToken.symbol}</p>
                  <p className="text-xl font-bold text-slate-100 mt-2">
                    {formatBalance(selectedToken.balance)} {selectedToken.symbol}
                  </p>
                  {!selectedToken.contract && (
                    <div className="mt-2 text-xs text-yellow-400 bg-yellow-400/10 border border-yellow-400/20 rounded px-2 py-1">
                      Контракт недоступен
                    </div>
                  )}
                </div>

                {/* Tab Navigation */}
                <div className="flex space-x-1 bg-white/5 rounded-lg p-1">
                  <button
                    onClick={() => setActiveTab('transfer')}
                    className={`flex-1 py-2 px-3 rounded-md text-sm font-medium transition-all text-slate-200 ${
                      activeTab === 'transfer'
                        ? 'bg-blue-500 text-white'
                        : 'text-gray-400 hover:text-white'
                    }`}
                  >
                    Transfer
                  </button>
                  <button
                    onClick={() => setActiveTab('approve')}
                    className={`flex-1 py-2 px-3 rounded-md text-sm font-medium transition-all text-slate-200 ${
                      activeTab === 'approve'
                        ? 'bg-blue-500 text-white'
                        : 'text-gray-400 hover:text-white'
                    }`}
                  >
                    Approve
                  </button>
                  <button
                    onClick={() => setActiveTab('allowances')}
                    className={`flex-1 py-2 px-3 rounded-md text-sm font-medium transition-all text-slate-200 ${
                      activeTab === 'allowances'
                        ? 'bg-blue-500 text-white'
                        : 'text-gray-400 hover:text-white'
                    }`}
                  >
                    Allowances
                  </button>
                </div>

                {/* Tab Content */}
                {activeTab === 'transfer' && (
                  <div className="space-y-4">
                    <div>
                      <label className="block text-sm font-medium mb-2 text-slate-200">
                        Адрес получателя
                      </label>
                      <div className="space-y-2">
                        <input
                          type="text"
                          value={transferTo}
                          onChange={(e) => setTransferTo(e.target.value)}
                          placeholder="0x..."
                          className="input-field w-full font-mono text-sm"
                        />
                        <div className="flex flex-wrap gap-2">
                          <button
                            onClick={() => setTransferTo(CONTRACTS.LP_LOCKER)}
                            className="btn-secondary text-xs py-1 px-2"
                          >
                            LP Locker
                          </button>
                          <button
                            onClick={() => setTransferTo(CONTRACTS.VG_TOKEN_VOTES)}
                            className="btn-secondary text-xs py-1 px-2"
                          >
                            VG Votes
                          </button>
                        </div>
                      </div>
                    </div>

                    <div>
                      <label className="block text-sm font-medium mb-2 text-slate-200">
                        Количество
                        <span className="text-gray-400 ml-2">
                          (Доступно: {formatBalance(selectedToken.balance)})
                        </span>
                      </label>
                      <div className="flex space-x-2">
                        <input
                          type="number"
                          value={transferAmount}
                          onChange={(e) => setTransferAmount(e.target.value)}
                          placeholder="0.0"
                          className="input-field flex-1"
                          step="any"
                        />
                        <button
                          onClick={setMaxAmount}
                          className="btn-secondary text-sm px-3"
                        >
                          MAX
                        </button>
                      </div>
                    </div>

                    <button
                      onClick={handleTransfer}
                      disabled={!transferTo || !transferAmount || !selectedToken.contract || transactionLoading}
                      className="btn-primary w-full disabled:opacity-50 disabled:cursor-not-allowed flex items-center justify-center space-x-2"
                    >
                      {transactionLoading ? (
                        <>
                          <Loader2 className="w-4 h-4 animate-spin" />
                          <span>Отправка...</span>
                        </>
                      ) : (
                        <>
                          <Send className="w-4 h-4" />
                          <span>Отправить</span>
                        </>
                      )}
                    </button>
                  </div>
                )}

                {activeTab === 'approve' && (
                  <div className="space-y-4">
                    <div>
                      <label className="block text-sm font-medium mb-2 text-slate-200">
                        Spender адрес
                      </label>
                      <div className="space-y-2">
                        <input
                          type="text"
                          value={approveTo}
                          onChange={(e) => setApproveTo(e.target.value)}
                          placeholder="0x..."
                          className="input-field w-full font-mono text-sm"
                        />
                        <div className="flex flex-wrap gap-2">
                          <button
                            onClick={() => setApproveTo(CONTRACTS.LP_LOCKER)}
                            className="btn-secondary text-xs py-1 px-2"
                          >
                            LP Locker
                          </button>
                          <button
                            onClick={() => setApproveTo(CONTRACTS.PANCAKE_ROUTER)}
                            className="btn-secondary text-xs py-1 px-2"
                          >
                            PancakeSwap
                          </button>
                        </div>
                      </div>
                    </div>

                    <div>
                      <label className="block text-sm font-medium mb-2 text-slate-200">
                        Количество для approve
                      </label>
                      <div className="flex space-x-2">
                        <input
                          type="number"
                          value={approveAmount}
                          onChange={(e) => setApproveAmount(e.target.value)}
                          placeholder="0.0"
                          className="input-field flex-1"
                          step="any"
                        />
                        <button
                          onClick={() => setApproveAmount(ethers.MaxUint256.toString())}
                          className="btn-secondary text-xs px-3"
                        >
                          MAX
                        </button>
                      </div>
                    </div>

                    <button
                      onClick={handleApprove}
                      disabled={!approveTo || !approveAmount || !selectedToken.contract || transactionLoading}
                      className="btn-primary w-full disabled:opacity-50 disabled:cursor-not-allowed flex items-center justify-center space-x-2"
                    >
                      {transactionLoading ? (
                        <>
                          <Loader2 className="w-4 h-4 animate-spin" />
                          <span>Подтверждение...</span>
                        </>
                      ) : (
                        <>
                          <CheckCircle className="w-4 h-4" />
                          <span>Approve</span>
                        </>
                      )}
                    </button>
                  </div>
                )}

                {activeTab === 'allowances' && (
                  <div className="space-y-4">
                    <h4 className="font-medium text-slate-100">Активные Allowances</h4>
                    {allowances.filter(allowance => allowance.token === selectedToken.symbol).length > 0 ? (
                      <div className="space-y-3">
                        {allowances
                          .filter(allowance => allowance.token === selectedToken.symbol)
                          .map((allowance, index) => (
                            <div key={index} className="bg-white/5 rounded-lg p-3">
                              <div className="flex justify-between items-start">
                                <div>
                                  <p className="font-medium text-slate-200 text-sm">{allowance.spenderName}</p>
                                  <p className="text-gray-400 text-xs font-mono">{allowance.spender}</p>
                                </div>
                                <div className="text-right">
                                  <p className="font-bold text-slate-100 text-sm">
                                    {formatBalance(allowance.amount)}
                                  </p>
                                  <p className="text-gray-400 text-xs">{allowance.token}</p>
                                </div>
                              </div>
                            </div>
                          ))}
                      </div>
                    ) : (
                      <div className="text-center py-6 text-gray-400">
                        <Shield className="w-12 h-12 mx-auto mb-2 opacity-50" />
                        <p>Нет активных allowances</p>
                      </div>
                    )}
                  </div>
                )}
              </div>
            </div>
          ) : (
            <div className="card text-center py-12">
              <div className="text-4xl mb-4">🪙</div>
              <h3 className="text-xl font-bold mb-2 text-slate-100">Выберите токен</h3>
              <p className="text-gray-400">
                Выберите токен из списка для выполнения операций
              </p>
            </div>
          )}
        </div>
      </div>

      {/* Quick Actions */}
      <div>
        <h2 className="text-2xl font-bold mb-6 flex items-center text-slate-100">
          <Zap className="mr-3 text-yellow-400" />
          Быстрые действия
        </h2>
        
        <div className="grid grid-cols-1 md:grid-cols-3 gap-6">
          <div className="card text-center group hover:scale-105 transition-transform duration-200">
            <Rocket className="w-12 h-12 mx-auto mb-4 text-green-400" />
            <h3 className="text-xl font-bold mb-2 text-slate-100">LP Locking</h3>
            <p className="text-gray-400 mb-4">Заблокируйте LP токены и получите VG</p>
            <a href="/staking" className="btn-primary inline-block">
              Перейти к LP Locking
            </a>
          </div>
          
          <div className="card text-center group hover:scale-105 transition-transform duration-200">
            <Vote className="w-12 h-12 mx-auto mb-4 text-purple-400" />
            <h3 className="text-xl font-bold mb-2 text-slate-100">Governance</h3>
            <p className="text-gray-400 mb-4">Участвуйте в голосовании и управлении</p>
            <a href="/governance" className="btn-primary inline-block">
              Перейти к Governance
            </a>
          </div>
          
          <div className="card text-center group hover:scale-105 transition-transform duration-200">
            <BarChart3 className="w-12 h-12 mx-auto mb-4 text-blue-400" />
            <h3 className="text-xl font-bold mb-2 text-slate-100">Analytics</h3>
            <p className="text-gray-400 mb-4">Статистика и аналитика экосистемы</p>
            <a href="/" className="btn-primary inline-block">
              Перейти к Dashboard
            </a>
          </div>
        </div>
      </div>

      {/* Contract Information */}
      <div>
        <h2 className="text-2xl font-bold mb-6 flex items-center text-slate-100">
          <Shield className="mr-3 text-blue-400" />
          Информация о контрактах
        </h2>
        
        <div className="card">
          <div className="grid grid-cols-1 md:grid-cols-2 gap-4 text-sm">
            {tokens.map((token) => (
              <div key={token.symbol} className="flex justify-between items-center p-3 rounded bg-white/5">
                <span className="font-medium text-slate-200">{token.name}</span>
                <a
                  href={`${BSC_CONFIG.blockExplorer}/token/${token.address}`}
                  target="_blank"
                  rel="noopener noreferrer"
                  className="text-blue-400 hover:text-blue-300 font-mono text-xs flex items-center space-x-1"
                >
                  <span>{`${token.address.slice(0, 6)}...${token.address.slice(-4)}`}</span>
                  <ExternalLink className="w-3 h-3" />
                </a>
              </div>
            ))}
          </div>
        </div>
      </div>

      {/* Transaction History */}
      <TransactionHistory />
    </div>
  );
};

export default Tokens; <|MERGE_RESOLUTION|>--- conflicted
+++ resolved
@@ -2,12 +2,8 @@
 import { useTranslation } from 'react-i18next';
 import { useWeb3 } from '../contexts/Web3Context';
 import { ethers } from 'ethers';
-<<<<<<< HEAD
-import { CONTRACTS, TOKEN_INFO, BSC_CONFIG } from '../constants/contracts';
-=======
 import { CONTRACTS, TOKEN_INFO, BSC_TESTNET } from '../constants/contracts';
 import { getAllRpcEndpoints } from '../constants/rpcEndpoints';
->>>>>>> feb66b1c
 import { 
   Send, 
   CheckCircle, 
@@ -587,7 +583,7 @@
                             <Copy className="w-3 h-3" />
                           </button>
                           <a
-                            href={`${BSC_CONFIG.blockExplorer}/token/${token.address}`}
+                            href={`${BSC_TESTNET.blockExplorer}/token/${token.address}`}
                             target="_blank"
                             rel="noopener noreferrer"
                             onClick={(e) => e.stopPropagation()}
@@ -933,7 +929,7 @@
               <div key={token.symbol} className="flex justify-between items-center p-3 rounded bg-white/5">
                 <span className="font-medium text-slate-200">{token.name}</span>
                 <a
-                  href={`${BSC_CONFIG.blockExplorer}/token/${token.address}`}
+                  href={`${BSC_TESTNET.blockExplorer}/token/${token.address}`}
                   target="_blank"
                   rel="noopener noreferrer"
                   className="text-blue-400 hover:text-blue-300 font-mono text-xs flex items-center space-x-1"
